--- conflicted
+++ resolved
@@ -298,7 +298,6 @@
 
         # decoder.py RecurrentDecoder._step()
 
-
         switch_hidden = mx.sym.FullyConnected(data=hidden,
                                               num_hidden=self.hidden_layer_dim,
                                               weight=self.weights_decoder,
@@ -331,27 +330,14 @@
                                               name=C.SWITCH_PROB_NAME + '_output_layer')
 
         switch_target_prob = mx.sym.Activation(switch_output, act_type='sigmoid', name=C.SWITCH_PROB_NAME+'_out')
-<<<<<<< HEAD
-
-        probs_trg = mx.sym.softmax(data=logits_trg, axis=1)
-=======
-        # attention = mx.sym.Custom(op_type="PrintValue", data=attention, print_name="ATTENTION")
-
-#        if attention is None or context is None:
-
->>>>>>> 2ed2134d
+
         probs_src = attention
         probs_trg = mx.sym.softmax(data=logits_trg, axis=1)
 
         weighted_probs_trg = mx.sym.broadcast_mul(probs_trg, switch_target_prob)
         weighted_probs_src = mx.sym.broadcast_mul(probs_src, 1.0 - switch_target_prob)
-<<<<<<< HEAD
 
         result = mx.sym.concat(weighted_probs_trg, weighted_probs_src, dim=1, name=C.SOFTMAX_OUTPUT_NAME)
-=======
-        result = mx.sym.concat(weighted_probs_trg, weighted_probs_src, dim=1, name=C.SOFTMAX_OUTPUT_NAME)
-
->>>>>>> 2ed2134d
         return result
 
 def split_heads(x: mx.sym.Symbol, depth_per_head: int, heads: int) -> mx.sym.Symbol:
